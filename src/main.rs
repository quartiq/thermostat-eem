//! # Thermostat_EEM
//!
//! Firmware for "Thermostat EEM", a multichannel temperature controller.

#![no_std]
#![no_main]

pub mod hardware;
pub mod net;

extern crate panic_halt;
pub extern crate stm32h7xx_hal;
<<<<<<< HEAD
use hardware::{adc::Adc, hal};
use log::info;
=======
use hardware::{hal, system_timer::SystemTimer, LEDs};
>>>>>>> cb986eaf
use net::{
    miniconf::Miniconf,
    telemetry::{Telemetry, TelemetryBuffer},
    NetworkState, NetworkUsers,
};
use serde::Deserialize;
use systick_monotonic::*;

#[derive(Copy, Clone, Debug, Deserialize, Miniconf)]
pub struct AdcFilterSettings {
    pub odr: u32,
    pub order: u32,
    pub enhfilt: u32,
    pub enhfilten: u32,
}

#[derive(Clone, Copy, Debug, Miniconf)]
pub struct Settings {
<<<<<<< HEAD
    led: [bool; 8],
    adcfiltersettings: AdcFilterSettings,
=======
    /// Specifies the telemetry output period in seconds.
    ///
    /// # Path
    /// `telemetry_period`
    ///
    /// # Value
    /// Any positive non-zero value. Will be rounded to milliseconds.
    telemetry_period: f32,

    /// LED0 state.
    ///
    /// # Path
    /// `led`
    ///
    /// # Value
    /// "true" or "false".
    led: bool,
>>>>>>> cb986eaf
}

impl Default for Settings {
    fn default() -> Self {
        Self {
<<<<<<< HEAD
            led: [false; 8],
            adcfiltersettings: AdcFilterSettings {
                odr: 0b10101,   // 10Hz output data rate
                order: 0,       // Sinc5+Sinc1 filter
                enhfilt: 0b110, // 16.67 SPS, 92 dB rejection, 60 ms settling
                enhfilten: 1,   // enable postfilter
            },
=======
            telemetry_period: 1.0,
            led: false,
>>>>>>> cb986eaf
        }
    }
}

#[rtic::app(device = hal::stm32, peripherals = true, dispatchers=[DCMI, JPEG, SDMMC])]
mod app {
<<<<<<< HEAD

    use hardware::setup::ThermostatDevices;

    use super::*;

    #[monotonic(binds = SysTick, default = true)]
    type Mono = Systick<10_000>; // ToDo: Is this enough?

=======
    use super::*;

    #[monotonic(binds = SysTick, default = true)]
    type Mono = Systick<1_000>; // 1ms resolution
>>>>>>> cb986eaf
    #[shared]
    struct Shared {
        network: NetworkUsers<Settings, Telemetry>,
        settings: Settings,
<<<<<<< HEAD
=======
        telemetry: TelemetryBuffer,
>>>>>>> cb986eaf
    }

    #[local]
    struct Local {
<<<<<<< HEAD
        adc: Adc,
=======
        leds: LEDs,
>>>>>>> cb986eaf
    }

    #[init]
    fn init(c: init::Context) -> (Shared, Local, init::Monotonics) {
        // Initialize monotonic
        let systick = c.core.SYST;
        let mono = Systick::new(systick, 400_000_000);
        let clock = SystemTimer::new(|| monotonics::now().ticks());

        // setup Thermostat hardware
        let thermostat = hardware::setup::setup(c.device, clock);

        let network = NetworkUsers::new(
            thermostat.net.stack,
            thermostat.net.phy,
            clock,
            env!("CARGO_BIN_NAME"),
            thermostat.net.mac_address,
            option_env!("BROKER")
                .unwrap_or("10.42.0.1")
                .parse()
                .unwrap(),
        );

        let settings = Settings::default();
        ethernet_link::spawn().unwrap();
        settings_update::spawn().unwrap();
        telemetry_task::spawn().unwrap();

        let local = Local {
            leds: thermostat.leds,
        };

<<<<<<< HEAD
        thermostat.adc.set_filters(settings.adcfiltersettings);

        let local = Local {
            adc: thermostat.adc,
        };

        let shared = Shared {
            network: network,
            settings: settings,
        };

        info!("init done");
=======
        let shared = Shared {
            network,
            settings: Settings::default(),
            telemetry: TelemetryBuffer::default(),
        };
>>>>>>> cb986eaf

        (shared, local, init::Monotonics(mono))
    }

    #[idle(shared=[network], local=[adc])]
    fn idle(mut c: idle::Context) -> ! {
        loop {
            match c.shared.network.lock(|net| net.update()) {
                NetworkState::SettingsChanged => settings_update::spawn().unwrap(),
                NetworkState::Updated => {}
                NetworkState::NoChange => {
                    info!("adc.read_data(): {}", c.local.adc.read_data().0);
                }
            }
        }
    }

    #[task(priority = 1, local=[leds], shared=[settings, network, telemetry])]
    fn settings_update(mut c: settings_update::Context) {
        let settings = c
            .shared
            .network
            .lock(|network| *network.miniconf.settings());
        c.shared.settings.lock(|current| *current = settings);

        // led is proxy for real settings and telemetry later
        if settings.led {
            c.local.leds.led0.set_high().unwrap();
        } else {
            c.local.leds.led0.set_low().unwrap();
        }

        c.shared.telemetry.lock(|tele| tele.led = settings.led);
    }

    #[task(priority = 1, shared=[network, settings, telemetry])]
    fn telemetry_task(mut c: telemetry_task::Context) {
        let telemetry: TelemetryBuffer = c.shared.telemetry.lock(|telemetry| *telemetry);

        let telemetry_period = c.shared.settings.lock(|settings| settings.telemetry_period);

        c.shared
            .network
            .lock(|network| network.telemetry.publish(&telemetry.finalize()));

        // Schedule the telemetry task in the future.
        // ToDo: Figure out how to give feedback for impossible (neg. etc) telemetry periods.
        telemetry_task::spawn_after(((telemetry_period * 1000.0) as u64).millis()).unwrap();
    }

    #[task(priority = 1, shared=[network])]
    fn ethernet_link(mut c: ethernet_link::Context) {
        c.shared
            .network
            .lock(|network| network.processor.handle_link());
        ethernet_link::spawn_after(1.secs()).unwrap();
    }

    #[task(binds = ETH, priority = 1)]
    fn eth(_: eth::Context) {
        unsafe { hal::ethernet::interrupt_handler() }
    }
}<|MERGE_RESOLUTION|>--- conflicted
+++ resolved
@@ -10,18 +10,15 @@
 
 extern crate panic_halt;
 pub extern crate stm32h7xx_hal;
-<<<<<<< HEAD
-use hardware::{adc::Adc, hal};
+use hardware::{adc::Adc, hal, system_timer::SystemTimer, LEDs};
 use log::info;
-=======
-use hardware::{hal, system_timer::SystemTimer, LEDs};
->>>>>>> cb986eaf
 use net::{
     miniconf::Miniconf,
     telemetry::{Telemetry, TelemetryBuffer},
     NetworkState, NetworkUsers,
 };
 use serde::Deserialize;
+use stm32h7xx_hal::hal::digital::v2::OutputPin;
 use systick_monotonic::*;
 
 #[derive(Copy, Clone, Debug, Deserialize, Miniconf)]
@@ -34,10 +31,6 @@
 
 #[derive(Clone, Copy, Debug, Miniconf)]
 pub struct Settings {
-<<<<<<< HEAD
-    led: [bool; 8],
-    adcfiltersettings: AdcFilterSettings,
-=======
     /// Specifies the telemetry output period in seconds.
     ///
     /// # Path
@@ -55,62 +48,40 @@
     /// # Value
     /// "true" or "false".
     led: bool,
->>>>>>> cb986eaf
 }
 
 impl Default for Settings {
     fn default() -> Self {
         Self {
-<<<<<<< HEAD
-            led: [false; 8],
-            adcfiltersettings: AdcFilterSettings {
-                odr: 0b10101,   // 10Hz output data rate
-                order: 0,       // Sinc5+Sinc1 filter
-                enhfilt: 0b110, // 16.67 SPS, 92 dB rejection, 60 ms settling
-                enhfilten: 1,   // enable postfilter
-            },
-=======
+            // adcfiltersettings: AdcFilterSettings {
+            //     odr: 0b10101,   // 10Hz output data rate
+            //     order: 0,       // Sinc5+Sinc1 filter
+            //     enhfilt: 0b110, // 16.67 SPS, 92 dB rejection, 60 ms settling
+            //     enhfilten: 1,   // enable postfilter
+            // },
             telemetry_period: 1.0,
             led: false,
->>>>>>> cb986eaf
         }
     }
 }
 
 #[rtic::app(device = hal::stm32, peripherals = true, dispatchers=[DCMI, JPEG, SDMMC])]
 mod app {
-<<<<<<< HEAD
-
-    use hardware::setup::ThermostatDevices;
-
-    use super::*;
-
-    #[monotonic(binds = SysTick, default = true)]
-    type Mono = Systick<10_000>; // ToDo: Is this enough?
-
-=======
     use super::*;
 
     #[monotonic(binds = SysTick, default = true)]
     type Mono = Systick<1_000>; // 1ms resolution
->>>>>>> cb986eaf
     #[shared]
     struct Shared {
         network: NetworkUsers<Settings, Telemetry>,
         settings: Settings,
-<<<<<<< HEAD
-=======
         telemetry: TelemetryBuffer,
->>>>>>> cb986eaf
     }
 
     #[local]
     struct Local {
-<<<<<<< HEAD
         adc: Adc,
-=======
         leds: LEDs,
->>>>>>> cb986eaf
     }
 
     #[init]
@@ -141,29 +112,15 @@
         telemetry_task::spawn().unwrap();
 
         let local = Local {
+            adc: thermostat.adc,
             leds: thermostat.leds,
         };
 
-<<<<<<< HEAD
-        thermostat.adc.set_filters(settings.adcfiltersettings);
-
-        let local = Local {
-            adc: thermostat.adc,
-        };
-
-        let shared = Shared {
-            network: network,
-            settings: settings,
-        };
-
-        info!("init done");
-=======
         let shared = Shared {
             network,
             settings: Settings::default(),
             telemetry: TelemetryBuffer::default(),
         };
->>>>>>> cb986eaf
 
         (shared, local, init::Monotonics(mono))
     }
