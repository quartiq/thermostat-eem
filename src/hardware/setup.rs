use crate::hardware::system_timer;
use smoltcp_nal::smoltcp;
use stm32h7xx_hal::hal::digital::v2::OutputPin;

use crate::hardware::SRC_MAC;

use super::hal::{
    self as hal,
    ethernet::{self, PHY},
    gpio::GpioExt,
    prelude::*,
};

use super::{
<<<<<<< HEAD
    dac::{Dac, DacGpio, Pwm, PwmPins},
=======
    adc_internal::{AdcInternal, OutIPins, OutUPins, SupplyPins},
>>>>>>> ef7614d8
    EthernetPhy, LEDs, NetworkStack,
};

use defmt::info;

const NUM_TCP_SOCKETS: usize = 4;
const NUM_UDP_SOCKETS: usize = 1;
const NUM_SOCKETS: usize = NUM_UDP_SOCKETS + NUM_TCP_SOCKETS;

pub struct NetStorage {
    pub ip_addrs: [smoltcp::wire::IpCidr; 1],

    // Note: There is an additional socket set item required for the DHCP socket.
    pub sockets: [smoltcp::iface::SocketStorage<'static>; NUM_SOCKETS + 1],
    pub tcp_socket_storage: [TcpSocketStorage; NUM_TCP_SOCKETS],
    pub udp_socket_storage: [UdpSocketStorage; NUM_UDP_SOCKETS],
    pub neighbor_cache: [Option<(smoltcp::wire::IpAddress, smoltcp::iface::Neighbor)>; 8],
    pub routes_cache: [Option<(smoltcp::wire::IpCidr, smoltcp::iface::Route)>; 8],
}

pub struct UdpSocketStorage {
    rx_storage: [u8; 1024],
    tx_storage: [u8; 2048],
    tx_metadata: [smoltcp::storage::PacketMetadata<smoltcp::wire::IpEndpoint>; 10],
    rx_metadata: [smoltcp::storage::PacketMetadata<smoltcp::wire::IpEndpoint>; 10],
}

impl UdpSocketStorage {
    const fn new() -> Self {
        Self {
            rx_storage: [0; 1024],
            tx_storage: [0; 2048],
            tx_metadata: [smoltcp::storage::PacketMetadata::<smoltcp::wire::IpEndpoint>::EMPTY; 10],
            rx_metadata: [smoltcp::storage::PacketMetadata::<smoltcp::wire::IpEndpoint>::EMPTY; 10],
        }
    }
}

#[derive(Copy, Clone)]
pub struct TcpSocketStorage {
    rx_storage: [u8; 1024],
    tx_storage: [u8; 1024],
}

impl TcpSocketStorage {
    const fn new() -> Self {
        Self {
            rx_storage: [0; 1024],
            tx_storage: [0; 1024],
        }
    }
}

impl Default for NetStorage {
    fn default() -> Self {
        NetStorage {
            // Placeholder for the real IP address, which is initialized at runtime.
            ip_addrs: [smoltcp::wire::IpCidr::Ipv6(
                smoltcp::wire::Ipv6Cidr::SOLICITED_NODE_PREFIX,
            )],
            neighbor_cache: [None; 8],
            routes_cache: [None; 8],
            sockets: [smoltcp::iface::SocketStorage::EMPTY; NUM_SOCKETS + 1],
            tcp_socket_storage: [TcpSocketStorage::new(); NUM_TCP_SOCKETS],
            udp_socket_storage: [UdpSocketStorage::new(); NUM_UDP_SOCKETS],
        }
    }
}

/// The available networking devices on Thermostat.
pub struct NetworkDevices {
    pub stack: NetworkStack,
    pub phy: EthernetPhy,
    pub mac_address: smoltcp::wire::EthernetAddress,
}

/// The available hardware interfaces on Thermostat.
pub struct ThermostatDevices {
    pub net: NetworkDevices,
    pub dac: Dac,
    pub pwm: Pwm,
    pub leds: LEDs,
}

#[link_section = ".sram3.eth"]
/// Static storage for the ethernet DMA descriptor ring.
static mut DES_RING: ethernet::DesRing<{ super::TX_DESRING_CNT }, { super::RX_DESRING_CNT }> =
    ethernet::DesRing::new();

pub fn setup(
    device: stm32h7xx_hal::stm32::Peripherals,
    clock: system_timer::SystemTimer,
) -> ThermostatDevices {
    let pwr = device.PWR.constrain();
    let vos = pwr.freeze();

    // Enable SRAM3 for the ethernet descriptor ring.
    device.RCC.ahb2enr.modify(|_, w| w.sram3en().set_bit());

    // Clear reset flags.
    device.RCC.rsr.write(|w| w.rmvf().set_bit());

    let rcc = device.RCC.constrain();
    let ccdr = rcc
        .use_hse(8.mhz())
        .sysclk(400.mhz())
        .hclk(200.mhz())
        .per_ck(100.mhz())
        .pll1_q_ck(60.mhz())
        .freeze(vos, &device.SYSCFG);

    info!("--- Starting hardware setup");

    let mut delay = asm_delay::AsmDelay::new(asm_delay::bitrate::Hertz(ccdr.clocks.c_ck().0));

    // Take GPIOs
    let gpioa = device.GPIOA.split(ccdr.peripheral.GPIOA);
    let gpiob = device.GPIOB.split(ccdr.peripheral.GPIOB);
    let gpioc = device.GPIOC.split(ccdr.peripheral.GPIOC);
    let gpiod = device.GPIOD.split(ccdr.peripheral.GPIOD);
    let gpioe = device.GPIOE.split(ccdr.peripheral.GPIOE);
    let gpiof = device.GPIOF.split(ccdr.peripheral.GPIOF);
    let gpiog = device.GPIOG.split(ccdr.peripheral.GPIOG);

    // Setup LEDs
    let mut leds = LEDs {
        led0: gpiog.pg9.into_push_pull_output(),
        led1: gpiog.pg10.into_push_pull_output(),
        led2: gpioe.pe8.into_push_pull_output(),
        led3: gpioe.pe10.into_push_pull_output(),
        led4: gpioe.pe12.into_push_pull_output(),
        led5: gpiog.pg15.into_push_pull_output(),
        led6: gpioe.pe15.into_push_pull_output(),
        led7: gpiog.pg8.into_push_pull_output(),
    };

    leds.led0.set_low().unwrap();
    leds.led1.set_low().unwrap();
    leds.led2.set_low().unwrap();
    leds.led3.set_low().unwrap();
    leds.led4.set_low().unwrap();
    leds.led5.set_low().unwrap();
    leds.led6.set_low().unwrap();
    leds.led7.set_low().unwrap();

    info!("-- Setup Ethernet");
    let mac_addr = smoltcp::wire::EthernetAddress(SRC_MAC);
    log::info!("EUI48: {}", mac_addr);

    // Setup network
    let net = {
        let ethernet_pins = {
            // Reset the PHY before configuring pins.
            let mut eth_phy_nrst = gpiog.pg14.into_push_pull_output();
            eth_phy_nrst.set_low().unwrap();
            delay.delay_us(200u8);
            eth_phy_nrst.set_high().unwrap();

            let rmii_ref_clk = gpioa
                .pa1
                .into_alternate_af11()
                .set_speed(hal::gpio::Speed::VeryHigh);
            let rmii_mdio = gpioa
                .pa2
                .into_alternate_af11()
                .set_speed(hal::gpio::Speed::VeryHigh);
            let rmii_mdc = gpioc
                .pc1
                .into_alternate_af11()
                .set_speed(hal::gpio::Speed::VeryHigh);
            let rmii_crs_dv = gpioa
                .pa7
                .into_alternate_af11()
                .set_speed(hal::gpio::Speed::VeryHigh);
            let rmii_rxd0 = gpioc
                .pc4
                .into_alternate_af11()
                .set_speed(hal::gpio::Speed::VeryHigh);
            let rmii_rxd1 = gpioc
                .pc5
                .into_alternate_af11()
                .set_speed(hal::gpio::Speed::VeryHigh);
            let rmii_tx_en = gpiog
                .pg11
                .into_alternate_af11()
                .set_speed(hal::gpio::Speed::VeryHigh);
            let rmii_txd0 = gpiog
                .pg13
                .into_alternate_af11()
                .set_speed(hal::gpio::Speed::VeryHigh);
            let rmii_txd1 = gpiob
                .pb13
                .into_alternate_af11()
                .set_speed(hal::gpio::Speed::VeryHigh);

            (
                rmii_ref_clk,
                rmii_mdio,
                rmii_mdc,
                rmii_crs_dv,
                rmii_rxd0,
                rmii_rxd1,
                rmii_tx_en,
                rmii_txd0,
                rmii_txd1,
            )
        };

        info!("Ethernet PHY pins bound");
        // Configure the ethernet controller
        let (eth_dma, eth_mac) = ethernet::new(
            device.ETHERNET_MAC,
            device.ETHERNET_MTL,
            device.ETHERNET_DMA,
            ethernet_pins,
            // Note(unsafe): We only call this function once to take ownership of the
            // descriptor ring.
            unsafe { &mut DES_RING },
            mac_addr,
            ccdr.peripheral.ETH1MAC,
            &ccdr.clocks,
        );

        // Reset and initialize the ethernet phy.
        let mut lan8742a = ethernet::phy::LAN8742A::new(eth_mac.set_phy_addr(0));
        lan8742a.phy_reset();
        lan8742a.phy_init();

        unsafe { ethernet::enable_interrupt() };

        info!("Configure TCP/UDP buffers and neighbour/routing caches");
        // Note(unwrap): The hardware configuration function is only allowed to be called once.
        // Unwrapping is intended to panic if called again to prevent re-use of global memory.
        let store = cortex_m::singleton!(: NetStorage = NetStorage::default()).unwrap();

        store.ip_addrs[0] = smoltcp::wire::IpCidr::new(
            smoltcp::wire::IpAddress::Ipv4(smoltcp::wire::Ipv4Address::UNSPECIFIED),
            0,
        );

        let mut routes = smoltcp::iface::Routes::new(&mut store.routes_cache[..]);
        routes
            .add_default_ipv4_route(smoltcp::wire::Ipv4Address::UNSPECIFIED)
            .unwrap();

        let neighbor_cache = smoltcp::iface::NeighborCache::new(&mut store.neighbor_cache[..]);

        let mut interface = smoltcp::iface::InterfaceBuilder::new(eth_dma, &mut store.sockets[..])
            .hardware_addr(smoltcp::wire::HardwareAddress::Ethernet(mac_addr))
            .neighbor_cache(neighbor_cache)
            .ip_addrs(&mut store.ip_addrs[..])
            .routes(routes)
            .finalize();

        interface.add_socket(smoltcp::socket::Dhcpv4Socket::new());

        for storage in store.tcp_socket_storage[..].iter_mut() {
            let tcp_socket = {
                let rx_buffer = smoltcp::socket::TcpSocketBuffer::new(&mut storage.rx_storage[..]);
                let tx_buffer = smoltcp::socket::TcpSocketBuffer::new(&mut storage.tx_storage[..]);

                smoltcp::socket::TcpSocket::new(rx_buffer, tx_buffer)
            };

            interface.add_socket(tcp_socket);
        }

        for storage in store.udp_socket_storage[..].iter_mut() {
            let udp_socket = {
                let rx_buffer = smoltcp::socket::UdpSocketBuffer::new(
                    &mut storage.rx_metadata[..],
                    &mut storage.rx_storage[..],
                );
                let tx_buffer = smoltcp::socket::UdpSocketBuffer::new(
                    &mut storage.tx_metadata[..],
                    &mut storage.tx_storage[..],
                );

                smoltcp::socket::UdpSocket::new(rx_buffer, tx_buffer)
            };

            interface.add_socket(udp_socket);
        }

        let random_seed = {
            let mut rng = device.RNG.constrain(ccdr.peripheral.RNG, &ccdr.clocks);
            let mut data = [0u8; 4];
            rng.fill(&mut data).unwrap();
            data
        };

        let mut stack = smoltcp_nal::NetworkStack::new(interface, clock);

        stack.seed_random_port(&random_seed);

        info!("-- Setup Ethernet done.");

        NetworkDevices {
            stack,
            phy: lan8742a,
            mac_address: mac_addr,
        }
    };

<<<<<<< HEAD
    info!("Setup PWM");

    let pwm_pins = PwmPins {
        max_v0_pin: gpioe.pe9.into_alternate_af1(),
        max_v1_pin: gpioe.pe11.into_alternate_af1(),
        max_v2_pin: gpioe.pe13.into_alternate_af1(),
        max_v3_pin: gpioe.pe14.into_alternate_af1(),
        max_i_pos0_pin: gpiod.pd12.into_alternate_af2(),
        max_i_pos1_pin: gpiod.pd13.into_alternate_af2(),
        max_i_pos2_pin: gpiod.pd14.into_alternate_af2(),
        max_i_pos3_pin: gpiod.pd15.into_alternate_af2(),
        max_i_neg0_pin: gpioc.pc6.into_alternate_af2(),
        max_i_neg1_pin: gpiob.pb5.into_alternate_af2(),
        max_i_neg2_pin: gpioc.pc8.into_alternate_af2(),
        max_i_neg3_pin: gpioc.pc9.into_alternate_af2(),
    };

    let pwm = Pwm::new(
        &ccdr.clocks,
        ccdr.peripheral.TIM1,
        ccdr.peripheral.TIM3,
        ccdr.peripheral.TIM4,
        device.TIM1,
        device.TIM3,
        device.TIM4,
        pwm_pins,
    );

    info!("Setup DAC");

    let dac_pins = DacGpio {
        sync0: gpiog.pg3.into_push_pull_output(),
        sync1: gpiog.pg2.into_push_pull_output(),
        sync2: gpiog.pg1.into_push_pull_output(),
        sync3: gpiog.pg0.into_push_pull_output(),
        shdn0: gpiog.pg4.into_push_pull_output(),
        shdn1: gpiog.pg5.into_push_pull_output(),
        shdn2: gpiog.pg6.into_push_pull_output(),
        shdn3: gpiog.pg7.into_push_pull_output(),
    };

    let dac = Dac::new(
        &ccdr.clocks,
        ccdr.peripheral.SPI3,
        device.SPI3,
        gpioc.pc10.into_alternate_af6(),
        gpioc.pc12.into_alternate_af6(),
        dac_pins,
    );

=======
    info!("setup internal ADCs");

    let out_u_pins: OutUPins = (
        gpioc.pc3.into_analog(),
        gpioa.pa0.into_analog(),
        gpioa.pa3.into_analog(),
        gpioa.pa4.into_analog(),
    );
    let out_i_pins: OutIPins = (
        gpioa.pa5.into_analog(),
        gpioa.pa6.into_analog(),
        gpiob.pb0.into_analog(),
        gpiob.pb1.into_analog(),
    );
    let supply_pins: SupplyPins = (
        gpioc.pc0.into_analog(),
        gpioc.pc2.into_analog(),
        gpiof.pf7.into_analog(),
        gpiof.pf8.into_analog(),
    );

    let mut adc_int = AdcInternal::new(
        &mut delay,
        &ccdr.clocks,
        (ccdr.peripheral.ADC12, ccdr.peripheral.ADC3),
        (device.ADC1, device.ADC2, device.ADC3),
        supply_pins,
        out_u_pins,
        out_i_pins,
    );

    info!("P12v: {:?} V", adc_int.read_p12v());
    info!("P5v: {:?} V", adc_int.read_p5v());
    info!("P3v3: {:?} V", adc_int.read_p3v3());
    info!("I12v: {:?} A", adc_int.read_i12v());

>>>>>>> ef7614d8
    info!("--- Hardware setup done.");

    ThermostatDevices {
        net,
        dac,
        pwm,
        leds,
    }
}<|MERGE_RESOLUTION|>--- conflicted
+++ resolved
@@ -12,11 +12,8 @@
 };
 
 use super::{
-<<<<<<< HEAD
     dac::{Dac, DacGpio, Pwm, PwmPins},
-=======
     adc_internal::{AdcInternal, OutIPins, OutUPins, SupplyPins},
->>>>>>> ef7614d8
     EthernetPhy, LEDs, NetworkStack,
 };
 
@@ -321,7 +318,6 @@
         }
     };
 
-<<<<<<< HEAD
     info!("Setup PWM");
 
     let pwm_pins = PwmPins {
@@ -372,7 +368,6 @@
         dac_pins,
     );
 
-=======
     info!("setup internal ADCs");
 
     let out_u_pins: OutUPins = (
@@ -409,7 +404,6 @@
     info!("P3v3: {:?} V", adc_int.read_p3v3());
     info!("I12v: {:?} A", adc_int.read_i12v());
 
->>>>>>> ef7614d8
     info!("--- Hardware setup done.");
 
     ThermostatDevices {
