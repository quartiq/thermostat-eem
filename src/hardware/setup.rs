use crate::hardware::system_timer;
use rtt_logger::RTTLogger;
use smoltcp_nal::smoltcp;
use stm32h7xx_hal::hal::digital::v2::OutputPin;
<<<<<<< HEAD
use systick_monotonic::*;
=======

use crate::hardware::SRC_MAC;
>>>>>>> cb986eaf

use super::hal::{
    self as hal,
    ethernet::{self, PHY},
    gpio::GpioExt,
    prelude::*,
};

use super::{
    adc::{Adc, AdcPins},
    system_timer, EthernetPhy, LEDs, NetworkStack, SRC_MAC,
};

use log::info;

const NUM_TCP_SOCKETS: usize = 4;
const NUM_UDP_SOCKETS: usize = 1;
const NUM_SOCKETS: usize = NUM_UDP_SOCKETS + NUM_TCP_SOCKETS;

pub struct NetStorage {
    pub ip_addrs: [smoltcp::wire::IpCidr; 1],

    // Note: There is an additional socket set item required for the DHCP socket.
    pub sockets: [smoltcp::iface::SocketStorage<'static>; NUM_SOCKETS + 1],
    pub tcp_socket_storage: [TcpSocketStorage; NUM_TCP_SOCKETS],
    pub udp_socket_storage: [UdpSocketStorage; NUM_UDP_SOCKETS],
    pub neighbor_cache: [Option<(smoltcp::wire::IpAddress, smoltcp::iface::Neighbor)>; 8],
    pub routes_cache: [Option<(smoltcp::wire::IpCidr, smoltcp::iface::Route)>; 8],
}

pub struct UdpSocketStorage {
    rx_storage: [u8; 1024],
    tx_storage: [u8; 2048],
    tx_metadata: [smoltcp::storage::PacketMetadata<smoltcp::wire::IpEndpoint>; 10],
    rx_metadata: [smoltcp::storage::PacketMetadata<smoltcp::wire::IpEndpoint>; 10],
}

impl UdpSocketStorage {
    const fn new() -> Self {
        Self {
            rx_storage: [0; 1024],
            tx_storage: [0; 2048],
            tx_metadata: [smoltcp::storage::PacketMetadata::<smoltcp::wire::IpEndpoint>::EMPTY; 10],
            rx_metadata: [smoltcp::storage::PacketMetadata::<smoltcp::wire::IpEndpoint>::EMPTY; 10],
        }
    }
}

#[derive(Copy, Clone)]
pub struct TcpSocketStorage {
    rx_storage: [u8; 1024],
    tx_storage: [u8; 1024],
}

impl TcpSocketStorage {
    const fn new() -> Self {
        Self {
            rx_storage: [0; 1024],
            tx_storage: [0; 1024],
        }
    }
}

impl Default for NetStorage {
    fn default() -> Self {
        NetStorage {
            // Placeholder for the real IP address, which is initialized at runtime.
            ip_addrs: [smoltcp::wire::IpCidr::Ipv6(
                smoltcp::wire::Ipv6Cidr::SOLICITED_NODE_PREFIX,
            )],
            neighbor_cache: [None; 8],
            routes_cache: [None; 8],
            sockets: [smoltcp::iface::SocketStorage::EMPTY; NUM_SOCKETS + 1],
            tcp_socket_storage: [TcpSocketStorage::new(); NUM_TCP_SOCKETS],
            udp_socket_storage: [UdpSocketStorage::new(); NUM_UDP_SOCKETS],
        }
    }
}

/// The available networking devices on Thermostat.
pub struct NetworkDevices {
    pub stack: NetworkStack,
    pub phy: EthernetPhy,
    pub mac_address: smoltcp::wire::EthernetAddress,
}

/// The available hardware interfaces on Thermostat.
pub struct ThermostatDevices {
    pub net: NetworkDevices,
    pub leds: LEDs,
    pub adc: Adc,
}

#[link_section = ".sram3.eth"]
/// Static storage for the ethernet DMA descriptor ring.
static mut DES_RING: ethernet::DesRing<{ super::TX_DESRING_CNT }, { super::RX_DESRING_CNT }> =
    ethernet::DesRing::new();

pub fn setup(
    device: stm32h7xx_hal::stm32::Peripherals,
    clock: system_timer::SystemTimer,
) -> ThermostatDevices {
    let pwr = device.PWR.constrain();
    let vos = pwr.freeze();

    // Enable SRAM3 for the ethernet descriptor ring.
    device.RCC.ahb2enr.modify(|_, w| w.sram3en().set_bit());

    // Clear reset flags.
    device.RCC.rsr.write(|w| w.rmvf().set_bit());

    let rcc = device.RCC.constrain();
    let ccdr = rcc
        .use_hse(8.mhz())
        .sysclk(400.mhz())
        .hclk(200.mhz())
        .per_ck(100.mhz())
        .pll2_p_ck(100.mhz())
        .pll2_q_ck(100.mhz())
        .freeze(vos, &device.SYSCFG);

    static LOGGER: RTTLogger = RTTLogger::new(log::LevelFilter::Trace);
    rtt_target::rtt_init_print!();
    log::set_logger(&LOGGER)
        .map(|()| log::set_max_level(log::LevelFilter::Trace))
        .unwrap();
    info!("--- Starting hardware setup");

    let mut delay = asm_delay::AsmDelay::new(asm_delay::bitrate::Hertz(ccdr.clocks.c_ck().0));

    // Take GPIOs
    let gpioa = device.GPIOA.split(ccdr.peripheral.GPIOA);
    let gpiob = device.GPIOB.split(ccdr.peripheral.GPIOB);
    let gpioc = device.GPIOC.split(ccdr.peripheral.GPIOC);
    // let gpiod = device.GPIOD.split(ccdr.peripheral.GPIOD);
    let gpioe = device.GPIOE.split(ccdr.peripheral.GPIOE);
    // let gpiof = device.GPIOF.split(ccdr.peripheral.GPIOF);
    let gpiog = device.GPIOG.split(ccdr.peripheral.GPIOG);

    // Setup LEDs
    let mut leds = LEDs {
        led0: gpiog.pg9.into_push_pull_output(),
        led1: gpiog.pg10.into_push_pull_output(),
        led2: gpioe.pe8.into_push_pull_output(),
        led3: gpioe.pe10.into_push_pull_output(),
        led4: gpioe.pe12.into_push_pull_output(),
        led5: gpiog.pg15.into_push_pull_output(),
        led6: gpioe.pe15.into_push_pull_output(),
        led7: gpiog.pg8.into_push_pull_output(),
    };

    leds.led0.set_low().unwrap();
    leds.led1.set_low().unwrap();
    leds.led2.set_low().unwrap();
    leds.led3.set_low().unwrap();
    leds.led4.set_low().unwrap();
    leds.led5.set_low().unwrap();
    leds.led6.set_low().unwrap();
    leds.led7.set_low().unwrap();

    info!("-- Setup Ethernet");
    let mac_addr = smoltcp::wire::EthernetAddress(SRC_MAC);
    log::info!("EUI48: {}", mac_addr);

    // Setup network
    let net = {
        let ethernet_pins = {
            // Reset the PHY before configuring pins.
            let mut eth_phy_nrst = gpiog.pg14.into_push_pull_output();
            eth_phy_nrst.set_low().unwrap();
            delay.delay_us(200u8);
            eth_phy_nrst.set_high().unwrap();

            let rmii_ref_clk = gpioa
                .pa1
                .into_alternate_af11()
                .set_speed(hal::gpio::Speed::VeryHigh);
            let rmii_mdio = gpioa
                .pa2
                .into_alternate_af11()
                .set_speed(hal::gpio::Speed::VeryHigh);
            let rmii_mdc = gpioc
                .pc1
                .into_alternate_af11()
                .set_speed(hal::gpio::Speed::VeryHigh);
            let rmii_crs_dv = gpioa
                .pa7
                .into_alternate_af11()
                .set_speed(hal::gpio::Speed::VeryHigh);
            let rmii_rxd0 = gpioc
                .pc4
                .into_alternate_af11()
                .set_speed(hal::gpio::Speed::VeryHigh);
            let rmii_rxd1 = gpioc
                .pc5
                .into_alternate_af11()
                .set_speed(hal::gpio::Speed::VeryHigh);
            let rmii_tx_en = gpiog
                .pg11
                .into_alternate_af11()
                .set_speed(hal::gpio::Speed::VeryHigh);
            let rmii_txd0 = gpiog
                .pg13
                .into_alternate_af11()
                .set_speed(hal::gpio::Speed::VeryHigh);
            let rmii_txd1 = gpiob
                .pb13
                .into_alternate_af11()
                .set_speed(hal::gpio::Speed::VeryHigh);

            (
                rmii_ref_clk,
                rmii_mdio,
                rmii_mdc,
                rmii_crs_dv,
                rmii_rxd0,
                rmii_rxd1,
                rmii_tx_en,
                rmii_txd0,
                rmii_txd1,
            )
        };

        info!("Ethernet PHY pins bound");
        // Configure the ethernet controller
        let (eth_dma, eth_mac) = ethernet::new(
            device.ETHERNET_MAC,
            device.ETHERNET_MTL,
            device.ETHERNET_DMA,
            ethernet_pins,
            // Note(unsafe): We only call this function once to take ownership of the
            // descriptor ring.
            unsafe { &mut DES_RING },
            mac_addr,
            ccdr.peripheral.ETH1MAC,
            &ccdr.clocks,
        );

        // Reset and initialize the ethernet phy.
        let mut lan8742a = ethernet::phy::LAN8742A::new(eth_mac.set_phy_addr(0));
        lan8742a.phy_reset();
        lan8742a.phy_init();

        unsafe { ethernet::enable_interrupt() };

        info!("Configure TCP/UDP buffers and neighbour/routing caches");
        // Note(unwrap): The hardware configuration function is only allowed to be called once.
        // Unwrapping is intended to panic if called again to prevent re-use of global memory.
        let store = cortex_m::singleton!(: NetStorage = NetStorage::default()).unwrap();

        store.ip_addrs[0] = smoltcp::wire::IpCidr::new(
            smoltcp::wire::IpAddress::Ipv4(smoltcp::wire::Ipv4Address::UNSPECIFIED),
            0,
        );

        let mut routes = smoltcp::iface::Routes::new(&mut store.routes_cache[..]);
        routes
            .add_default_ipv4_route(smoltcp::wire::Ipv4Address::UNSPECIFIED)
            .unwrap();

        let neighbor_cache = smoltcp::iface::NeighborCache::new(&mut store.neighbor_cache[..]);

        let mut interface = smoltcp::iface::InterfaceBuilder::new(eth_dma, &mut store.sockets[..])
            .hardware_addr(smoltcp::wire::HardwareAddress::Ethernet(mac_addr))
            .neighbor_cache(neighbor_cache)
            .ip_addrs(&mut store.ip_addrs[..])
            .routes(routes)
            .finalize();

        interface.add_socket(smoltcp::socket::Dhcpv4Socket::new());

        for storage in store.tcp_socket_storage[..].iter_mut() {
            let tcp_socket = {
                let rx_buffer = smoltcp::socket::TcpSocketBuffer::new(&mut storage.rx_storage[..]);
                let tx_buffer = smoltcp::socket::TcpSocketBuffer::new(&mut storage.tx_storage[..]);

                smoltcp::socket::TcpSocket::new(rx_buffer, tx_buffer)
            };

            interface.add_socket(tcp_socket);
        }

        for storage in store.udp_socket_storage[..].iter_mut() {
            let udp_socket = {
                let rx_buffer = smoltcp::socket::UdpSocketBuffer::new(
                    &mut storage.rx_metadata[..],
                    &mut storage.rx_storage[..],
                );
                let tx_buffer = smoltcp::socket::UdpSocketBuffer::new(
                    &mut storage.tx_metadata[..],
                    &mut storage.tx_storage[..],
                );

                smoltcp::socket::UdpSocket::new(rx_buffer, tx_buffer)
            };

            interface.add_socket(udp_socket);
        }

        let random_seed = {
            let mut rng = device.RNG.constrain(ccdr.peripheral.RNG, &ccdr.clocks);
            let mut data = [0u8; 4];
            rng.fill(&mut data).unwrap();
            data
        };

        let mut stack = smoltcp_nal::NetworkStack::new(interface, clock);

        stack.seed_random_port(&random_seed);

        info!("-- Setup Ethernet done.");

        NetworkDevices {
            stack,
            phy: lan8742a,
            mac_address: mac_addr,
        }
    };

    info!("Setup ADC");
    let adc_pins = AdcPins {
        sck: gpioe.pe2.into_alternate_af5(),
        miso: gpioe.pe5.into_alternate_af5(),
        mosi: gpioe.pe6.into_alternate_af5(),
        cs: gpioe.pe0.into_push_pull_output(),
    };
    let mut adc = Adc::new(ccdr.peripheral.SPI4, device.SPI4, adc_pins, &ccdr.clocks);

    info!("adc data: {}", adc.read_data().0);

    info!("adc.get_status_reg(): {:#x}", adc.get_status_reg());

    info!("--- Hardware setup done.");

<<<<<<< HEAD
    (ThermostatDevices { net, leds, adc }, mono)
=======
    ThermostatDevices { net, leds }
>>>>>>> cb986eaf
}<|MERGE_RESOLUTION|>--- conflicted
+++ resolved
@@ -2,12 +2,6 @@
 use rtt_logger::RTTLogger;
 use smoltcp_nal::smoltcp;
 use stm32h7xx_hal::hal::digital::v2::OutputPin;
-<<<<<<< HEAD
-use systick_monotonic::*;
-=======
-
-use crate::hardware::SRC_MAC;
->>>>>>> cb986eaf
 
 use super::hal::{
     self as hal,
@@ -18,7 +12,7 @@
 
 use super::{
     adc::{Adc, AdcPins},
-    system_timer, EthernetPhy, LEDs, NetworkStack, SRC_MAC,
+    EthernetPhy, LEDs, NetworkStack, SRC_MAC,
 };
 
 use log::info;
@@ -342,9 +336,5 @@
 
     info!("--- Hardware setup done.");
 
-<<<<<<< HEAD
-    (ThermostatDevices { net, leds, adc }, mono)
-=======
-    ThermostatDevices { net, leds }
->>>>>>> cb986eaf
+    ThermostatDevices { net, leds, adc }
 }