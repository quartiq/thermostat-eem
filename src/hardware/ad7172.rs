--- conflicted
+++ resolved
@@ -176,20 +176,11 @@
         // 5000 us delay after reset.
         delay.delay_us(5000u16);
 
-<<<<<<< HEAD
-        // TODO move that
-        // let id = adc.read(AdcReg::ID);
-        // // check that ID is 0x00DX, as per datasheet
-        // if id & 0xf0 != 0x00d0 {
+        let id = adc.read(AdcReg::ID);
+        // check that ID is 0x00DX, as per datasheet
+        // if id & 0xfff0 != 0x00d0 {
         //     return Err(Error::AdcId);
         // }
-=======
-        let id = adc.read(AdcReg::ID);
-        // check that ID is 0x00DX, as per datasheet
-        if id & 0xfff0 != 0x00d0 {
-            return Err(Error::AdcId);
-        }
->>>>>>> 85edaadf
 
         Ok(adc)
     }
