--- conflicted
+++ resolved
@@ -51,14 +51,7 @@
     DIAREF = 11 << 4,     // diagnostic reference
 }
 
-<<<<<<< HEAD
-pub struct Ad7172<SPI>
-where
-    SPI: Transfer<u8> + Write<u8>,
-{
-=======
 pub struct Ad7172<SPI> {
->>>>>>> 8fd824a7
     spi: SPI,
     cs: PE0<Output<PushPull>>,
 }
@@ -66,10 +59,7 @@
 impl<SPI> Ad7172<SPI>
 where
     SPI: Transfer<u8> + Write<u8>,
-<<<<<<< HEAD
     <SPI as Write<u8>>::Error: core::fmt::Debug,
-=======
->>>>>>> 8fd824a7
     <SPI as Transfer<u8>>::Error: core::fmt::Debug,
 {
     pub fn new(spi: SPI, mut cs: PE0<Output<PushPull>>) -> Self {
