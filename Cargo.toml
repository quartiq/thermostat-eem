[package]
name = "thermostat-eem"
version = "0.2.0"
edition = "2021"
authors = ["Norman Krackow <nk@quartiq.de>", "Robert Jördens <rj@quartiq.de>", "Ryan Summers"]
description = "Firmware for the Sinara Thermostat-EEM temperature controller."
categories = ["embedded", "no-std", "hardware-support", "science"]
license = "MIT OR Apache-2.0"
keywords = ["ethernet", "stm32h7", "adc", "dac", "physics"]
repository = "https://github.com/quartiq/thermostat-eem"
readme = "README.md"
exclude = [
	".gitignore"
]
# keep MSRV in sync in ci.yaml and Cargo.toml
rust-version = "1.75.0"

[features]
default = ["all_differential"]
all_differential = []
ai_artiq = []
nightly = []

[dependencies]
cortex-m = { version = "0.7.7", features = ["inline-asm", "critical-section-single-core"] }
cortex-m-rt = { version = "0.7", features = ["device"] }
stm32h7xx-hal =  { version = "0.16.0", features = ["stm32h743v", "rt", "ethernet", "xspi", "usb_hs"] }
log = { version = "0.4", features = ["max_level_trace", "release_max_level_info"] }
panic-probe = { version = "=0.3.0", features = ["print-rtt"] }
smoltcp-nal = { version = "0.5", features = ["shared-stack"] }
rtic = { version = "2.1", features = ["thumbv7-backend"] }
rtic-monotonics = { version = "2.0", features = ["cortex-m-systick"] }
rtic-sync = { version = "1.0" }
embedded-time = "0.12.1"
fugit = "0.3"
mono-clock = "0.1"
heapless = { version = "0.8", features = ["serde"] }
minimq = "0.9"
serde = { version = "1.0.203", features = ["derive"], default-features = false }
serde-json-core = "0.6"
rtt-logger = "0.2"
rtt-target = { version = "0.3", features = ["cortex-m"] }
num-traits = { version = "0.2", default-features = false, features = ["libm"] }
smlang = "0.8.0"
idsp = "0.15.0"
embedded-hal = "0.2.7"
bitbybit = "1.3.2"
arbitrary-int = "1.2.7"
# stabilizer = "0.9.0"
lm75 = "0.2"
bytemuck = { version = "1.17.0", features = ["derive"], default-features = false }
# Note: Keep in-sync with `py/setup.py`
<<<<<<< HEAD
miniconf = { version = "0.13", features = ["json-core", "derive", "postcard"] }
miniconf_mqtt = "0.13"
strum = { version = "0.26.1", default-features = false, features = ["derive"] }
serial-settings = { version = "0.1", git = "https://github.com/quartiq/stabilizer.git", rev = "8156a764" }
=======
miniconf = { version = "0.11", features = ["json-core", "derive", "postcard"] }
miniconf_mqtt = "0.11"
strum = { version = "0.26.3", default-features = false, features = ["derive"] }
serial-settings = { version = "0.1", git = "https://github.com/quartiq/stabilizer.git", rev = "26ec6ee" }
>>>>>>> 31210f13
postcard = "1"
embedded-storage = "0.3"
sequential-storage = "3"
usb-device = "0.3.2"
usbd-serial = "0.2"
panic-persist = { version = "0.3", features = ["utf8", "custom-panic-handler"] }
embassy-futures = { version = "0.1", default-features = false }
embedded-io = "0.6"
embedded-storage-async = "0.4"
serde_with = { version = "3.9", default-features = false, features = ["macros"] }

[profile.dev]
codegen-units = 1
incremental = false
opt-level = 3

[profile.release]
opt-level = 3
debug = true
lto = true
codegen-units = 1

[build-dependencies]
built = { version = "0.7", features = ["git2"], default-features = false }
<|MERGE_RESOLUTION|>--- conflicted
+++ resolved
@@ -50,17 +50,10 @@
 lm75 = "0.2"
 bytemuck = { version = "1.17.0", features = ["derive"], default-features = false }
 # Note: Keep in-sync with `py/setup.py`
-<<<<<<< HEAD
 miniconf = { version = "0.13", features = ["json-core", "derive", "postcard"] }
 miniconf_mqtt = "0.13"
 strum = { version = "0.26.1", default-features = false, features = ["derive"] }
-serial-settings = { version = "0.1", git = "https://github.com/quartiq/stabilizer.git", rev = "8156a764" }
-=======
-miniconf = { version = "0.11", features = ["json-core", "derive", "postcard"] }
-miniconf_mqtt = "0.11"
-strum = { version = "0.26.3", default-features = false, features = ["derive"] }
-serial-settings = { version = "0.1", git = "https://github.com/quartiq/stabilizer.git", rev = "26ec6ee" }
->>>>>>> 31210f13
+serial-settings = { version = "0.1", git = "https://github.com/quartiq/stabilizer.git", rev = "7a1f48e5" }
 postcard = "1"
 embedded-storage = "0.3"
 sequential-storage = "3"
